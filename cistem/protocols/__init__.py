--- conflicted
+++ resolved
@@ -31,11 +31,6 @@
 from .protocol_refine2d import CistemProtRefine2D
 
 with weakImport('tomo'):
-<<<<<<< HEAD
     from .protocol_ts_ctffind import CistemProtTsCtffind
-    from .protocol_ts_import_ctf import CistemProtTsImportCtf
     from .protocol_tomo_resample import CistemProtTomoResample
-    from .protocol_ts_resample import CistemProtTsResample
-=======
-    from .protocol_ts_ctffind import CistemProtTsCtffind
->>>>>>> 7f161437
+    from .protocol_ts_resample import CistemProtTsResample