# **************************************************************************
# *
# *  Authors:     Grigory Sharov (gsharov@mrc-lmb.cam.ac.uk)
# *
# * MRC Laboratory of Molecular Biology (MRC-LMB)
# *
# * This program is free software; you can redistribute it and/or modify
# * it under the terms of the GNU General Public License as published by
# * the Free Software Foundation; either version 3 of the License, or
# * (at your option) any later version.
# *
# * This program is distributed in the hope that it will be useful,
# * but WITHOUT ANY WARRANTY; without even the implied warranty of
# * MERCHANTABILITY or FITNESS FOR A PARTICULAR PURPOSE.  See the
# * GNU General Public License for more details.
# *
# * You should have received a copy of the GNU General Public License
# * along with this program; if not, write to the Free Software
# * Foundation, Inc., 59 Temple Place, Suite 330, Boston, MA
# * 02111-1307  USA
# *
# *  All comments concerning this program package may be sent to the
# *  e-mail address 'scipion@cnb.csic.es'
# *
# **************************************************************************

import os

import pwem
import pyworkflow.utils as pwutils

from .constants import *


<<<<<<< HEAD
__version__ = '3.8.1'
=======
__version__ = '3.9'
>>>>>>> e61ecb2e
_logo = "cistem_logo.png"
_references = ['Grant2018']


class Plugin(pwem.Plugin):
    _homeVar = CISTEM_HOME
    _pathVars = [CISTEM_HOME, CTFFIND_HOME]
    _supportedVersions = [V1_0_0]
    _url = "https://github.com/scipion-em/scipion-em-cistem"

    @classmethod
    def _defineVariables(cls):
        cls._defineEmVar(CISTEM_HOME, 'cistem-1.0.0-beta')
        cls._defineEmVar(CTFFIND_HOME, 'ctffind4-4.1.14')

    @classmethod
    def getEnviron(cls):
        """ Setup the environment variables needed to launch cisTEM. """
        environ = pwutils.Environ(os.environ)
        environ.update({'PATH': cls.getHome()},
                       position=pwutils.Environ.BEGIN)

        return environ

    @classmethod
    def getProgram(cls, program):
        """ Return the program binary that will be used. """
        if program == CTFFIND_BIN:
            # if CTFFIND_HOME is found, use it
            path = cls.getVar(CTFFIND_HOME)
            if os.path.exists(path):
                binary = os.path.join(path, 'bin', program)
            else:
                binary = os.path.join(cls.getHome(), program)
        else:
            binary = os.path.join(cls.getHome(), program)

        return binary

    @classmethod
    def defineBinaries(cls, env):
        env.addPackage('cistem', version='1.0.0-beta',
                       url="https://grigoriefflab.umassmed.edu/sites/default/files/cistem-1.0.0-beta-intel-linux.tar.gz",
                       default=True)
        env.addPackage('ctffind4', version='4.1.13',
                       tar='ctffind4-4.1.13.tgz')
        env.addPackage('ctffind4', version='4.1.14',
                       tar='ctffind4-4.1.14.tgz',
                       default=True)
        env.addPackage('ctffind', version='5.0',
                       tar='ctffind-5.0.tgz')<|MERGE_RESOLUTION|>--- conflicted
+++ resolved
@@ -32,11 +32,7 @@
 from .constants import *
 
 
-<<<<<<< HEAD
-__version__ = '3.8.1'
-=======
 __version__ = '3.9'
->>>>>>> e61ecb2e
 _logo = "cistem_logo.png"
 _references = ['Grant2018']
 
